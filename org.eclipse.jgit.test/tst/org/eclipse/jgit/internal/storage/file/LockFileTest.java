/*
<<<<<<< HEAD
 * Copyright (C) 2012, GitHub Inc. and others
=======
 * Copyright (C) 2012, 2021 GitHub Inc. and others
>>>>>>> 00386272
 *
 * This program and the accompanying materials are made available under the
 * terms of the Eclipse Distribution License v. 1.0 which is available at
 * https://www.eclipse.org/org/documents/edl-v10.php.
 *
 * SPDX-License-Identifier: BSD-3-Clause
 */
package org.eclipse.jgit.internal.storage.file;

import static org.junit.Assert.assertFalse;
import static org.junit.Assert.assertNotNull;
import static org.junit.Assert.assertTrue;
import static org.junit.Assert.fail;

import java.io.File;
import java.io.OutputStream;
import java.nio.charset.StandardCharsets;

import org.eclipse.jgit.api.Git;
import org.eclipse.jgit.api.errors.JGitInternalException;
import org.eclipse.jgit.errors.LockFailedException;
import org.eclipse.jgit.junit.RepositoryTestCase;
import org.eclipse.jgit.revwalk.RevCommit;
import org.junit.Test;

/**
 * Unit tests of {@link LockFile}
 */
public class LockFileTest extends RepositoryTestCase {

	@Test
	public void lockFailedExceptionRecovery() throws Exception {
		try (Git git = new Git(db)) {
			writeTrashFile("file.txt", "content");
			git.add().addFilepattern("file.txt").call();
			RevCommit commit1 = git.commit().setMessage("create file").call();

			assertNotNull(commit1);
			writeTrashFile("file.txt", "content2");
			git.add().addFilepattern("file.txt").call();
			assertNotNull(git.commit().setMessage("edit file").call());

			LockFile lf = new LockFile(db.getIndexFile());
			assertTrue(lf.lock());
			try {
				git.checkout().setName(commit1.name()).call();
				fail("JGitInternalException not thrown");
			} catch (JGitInternalException e) {
				assertTrue(e.getCause() instanceof LockFailedException);
				lf.unlock();
				git.checkout().setName(commit1.name()).call();
			}
		}
	}

	@Test
	public void testLockTwice() throws Exception {
		File f = writeTrashFile("somefile", "content");
		LockFile lock = new LockFile(f);
		assertTrue(lock.lock());
		lock.write("other".getBytes(StandardCharsets.US_ASCII));
		lock.commit();
		assertFalse(lock.isLocked());
		checkFile(f, "other");
		assertTrue(lock.lock());
		assertTrue(lock.isLocked());
		try (OutputStream out = lock.getOutputStream()) {
			out.write("second".getBytes(StandardCharsets.US_ASCII));
		}
		lock.commit();
		assertFalse(lock.isLocked());
		checkFile(f, "second");
	}

	@Test
	public void testLockTwiceUnlock() throws Exception {
		File f = writeTrashFile("somefile", "content");
		LockFile lock = new LockFile(f);
		assertTrue(lock.lock());
		assertTrue(lock.isLocked());
		lock.write("other".getBytes(StandardCharsets.US_ASCII));
		lock.unlock();
		assertFalse(lock.isLocked());
		checkFile(f, "content");
		assertTrue(lock.lock());
		assertTrue(lock.isLocked());
		try (OutputStream out = lock.getOutputStream()) {
			out.write("second".getBytes(StandardCharsets.US_ASCII));
		}
		lock.commit();
		assertFalse(lock.isLocked());
		checkFile(f, "second");
	}

	@Test
	public void testLockWriteTwiceThrows1() throws Exception {
		File f = writeTrashFile("somefile", "content");
		LockFile lock = new LockFile(f);
		assertTrue(lock.lock());
		assertTrue(lock.isLocked());
		lock.write("other".getBytes(StandardCharsets.US_ASCII));
		try {
			lock.write("second".getBytes(StandardCharsets.US_ASCII));
			fail();
		} catch (Exception e) {
			// expected
		}
		lock.unlock();
	}

	@Test
	public void testLockWriteTwiceThrows2() throws Exception {
		File f = writeTrashFile("somefile", "content");
		LockFile lock = new LockFile(f);
		assertTrue(lock.lock());
		assertTrue(lock.isLocked());
		try (OutputStream out = lock.getOutputStream()) {
			out.write("other".getBytes(StandardCharsets.US_ASCII));
		}
		try {
			lock.write("second".getBytes(StandardCharsets.US_ASCII));
			fail();
		} catch (Exception e) {
			// expected
		}
		lock.unlock();
	}

	@Test
	public void testLockWriteTwiceThrows3() throws Exception {
		File f = writeTrashFile("somefile", "content");
		LockFile lock = new LockFile(f);
		assertTrue(lock.lock());
		assertTrue(lock.isLocked());
		lock.write("other".getBytes(StandardCharsets.US_ASCII));
		try (OutputStream out = lock.getOutputStream()) {
			out.write("second".getBytes(StandardCharsets.US_ASCII));
			fail();
		} catch (Exception e) {
			// expected
		}
		lock.unlock();
	}

	@Test
	public void testLockWriteTwiceThrows4() throws Exception {
		File f = writeTrashFile("somefile", "content");
		LockFile lock = new LockFile(f);
		assertTrue(lock.lock());
		assertTrue(lock.isLocked());
		try (OutputStream out = lock.getOutputStream()) {
			out.write("other".getBytes(StandardCharsets.US_ASCII));
		}
		try (OutputStream out = lock.getOutputStream()) {
			out.write("second".getBytes(StandardCharsets.US_ASCII));
			fail();
		} catch (Exception e) {
			// expected
		}
		lock.unlock();
	}

	@Test
	public void testLockUnclosedCommitThrows() throws Exception {
		File f = writeTrashFile("somefile", "content");
		LockFile lock = new LockFile(f);
		assertTrue(lock.lock());
		assertTrue(lock.isLocked());
		try (OutputStream out = lock.getOutputStream()) {
			out.write("other".getBytes(StandardCharsets.US_ASCII));
			lock.commit();
			fail();
		} catch (Exception e) {
			// expected
		}
	}

	@Test
	public void testLockNested() throws Exception {
		File f = writeTrashFile("somefile", "content");
		LockFile lock = new LockFile(f);
		assertTrue(lock.lock());
		assertTrue(lock.isLocked());
		try {
			lock.lock();
			fail();
		} catch (IllegalStateException e) {
			// expected
		}
		assertTrue(lock.isLocked());
		lock.unlock();
	}

	@Test
	public void testLockHeld() throws Exception {
		File f = writeTrashFile("somefile", "content");
		LockFile lock = new LockFile(f);
		assertTrue(lock.lock());
		assertTrue(lock.isLocked());
		LockFile lock2 = new LockFile(f);
		assertFalse(lock2.lock());
		assertFalse(lock2.isLocked());
		assertTrue(lock.isLocked());
		lock.unlock();
	}

	@Test
	public void testLockForAppend() throws Exception {
		File f = writeTrashFile("somefile", "content");
		LockFile lock = new LockFile(f);
		assertTrue(lock.lockForAppend());
		assertTrue(lock.isLocked());
		lock.write("other".getBytes(StandardCharsets.US_ASCII));
		lock.commit();
		assertFalse(lock.isLocked());
		checkFile(f, "contentother");
	}
}<|MERGE_RESOLUTION|>--- conflicted
+++ resolved
@@ -1,9 +1,5 @@
 /*
-<<<<<<< HEAD
- * Copyright (C) 2012, GitHub Inc. and others
-=======
  * Copyright (C) 2012, 2021 GitHub Inc. and others
->>>>>>> 00386272
  *
  * This program and the accompanying materials are made available under the
  * terms of the Eclipse Distribution License v. 1.0 which is available at
@@ -15,6 +11,7 @@
 
 import static org.junit.Assert.assertFalse;
 import static org.junit.Assert.assertNotNull;
+import static org.junit.Assert.assertThrows;
 import static org.junit.Assert.assertTrue;
 import static org.junit.Assert.fail;
 
@@ -105,12 +102,8 @@
 		assertTrue(lock.lock());
 		assertTrue(lock.isLocked());
 		lock.write("other".getBytes(StandardCharsets.US_ASCII));
-		try {
-			lock.write("second".getBytes(StandardCharsets.US_ASCII));
-			fail();
-		} catch (Exception e) {
-			// expected
-		}
+		assertThrows(Exception.class,
+				() -> lock.write("second".getBytes(StandardCharsets.US_ASCII)));
 		lock.unlock();
 	}
 
@@ -123,12 +116,8 @@
 		try (OutputStream out = lock.getOutputStream()) {
 			out.write("other".getBytes(StandardCharsets.US_ASCII));
 		}
-		try {
-			lock.write("second".getBytes(StandardCharsets.US_ASCII));
-			fail();
-		} catch (Exception e) {
-			// expected
-		}
+		assertThrows(Exception.class,
+				() -> lock.write("second".getBytes(StandardCharsets.US_ASCII)));
 		lock.unlock();
 	}
 
@@ -139,12 +128,11 @@
 		assertTrue(lock.lock());
 		assertTrue(lock.isLocked());
 		lock.write("other".getBytes(StandardCharsets.US_ASCII));
-		try (OutputStream out = lock.getOutputStream()) {
-			out.write("second".getBytes(StandardCharsets.US_ASCII));
-			fail();
-		} catch (Exception e) {
-			// expected
-		}
+		assertThrows(Exception.class, () -> {
+			try (OutputStream out = lock.getOutputStream()) {
+				out.write("second".getBytes(StandardCharsets.US_ASCII));
+			}
+		});
 		lock.unlock();
 	}
 
@@ -157,12 +145,11 @@
 		try (OutputStream out = lock.getOutputStream()) {
 			out.write("other".getBytes(StandardCharsets.US_ASCII));
 		}
-		try (OutputStream out = lock.getOutputStream()) {
-			out.write("second".getBytes(StandardCharsets.US_ASCII));
-			fail();
-		} catch (Exception e) {
-			// expected
-		}
+		assertThrows(Exception.class, () -> {
+			try (OutputStream out = lock.getOutputStream()) {
+				out.write("second".getBytes(StandardCharsets.US_ASCII));
+			}
+		});
 		lock.unlock();
 	}
 
@@ -174,10 +161,7 @@
 		assertTrue(lock.isLocked());
 		try (OutputStream out = lock.getOutputStream()) {
 			out.write("other".getBytes(StandardCharsets.US_ASCII));
-			lock.commit();
-			fail();
-		} catch (Exception e) {
-			// expected
+			assertThrows(Exception.class, () -> lock.commit());
 		}
 	}
 
@@ -187,12 +171,7 @@
 		LockFile lock = new LockFile(f);
 		assertTrue(lock.lock());
 		assertTrue(lock.isLocked());
-		try {
-			lock.lock();
-			fail();
-		} catch (IllegalStateException e) {
-			// expected
-		}
+		assertThrows(IllegalStateException.class, () -> lock.lock());
 		assertTrue(lock.isLocked());
 		lock.unlock();
 	}
