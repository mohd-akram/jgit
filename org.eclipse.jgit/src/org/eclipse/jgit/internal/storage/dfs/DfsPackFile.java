--- conflicted
+++ resolved
@@ -87,60 +87,7 @@
  * delta packed format yielding high compression of lots of object where some
  * objects are similar.
  */
-<<<<<<< HEAD
 public final class DfsPackFile extends BlockBasedFile {
-=======
-public final class DfsPackFile {
-	/**
-	 * File offset used to cache {@link #index} in {@link DfsBlockCache}.
-	 * <p>
-	 * To better manage memory, the forward index is stored as a single block in
-	 * the block cache under this file position. A negative value is used
-	 * because it cannot occur in a normal pack file, and it is less likely to
-	 * collide with a valid data block from the file as the high bits will all
-	 * be set when treated as an unsigned long by the cache code.
-	 */
-	private static final long POS_INDEX = -1;
-
-	/** Offset used to cache {@link #reverseIndex}. See {@link #POS_INDEX}. */
-	private static final long POS_REVERSE_INDEX = -2;
-
-	/** Offset used to cache {@link #bitmapIndex}. See {@link #POS_INDEX}. */
-	private static final long POS_BITMAP_INDEX = -3;
-
-	/** Cache that owns this pack file and its data. */
-	private final DfsBlockCache cache;
-
-	/** Description of the pack file's storage. */
-	private final DfsPackDescription packDesc;
-
-	/** Unique identity of this pack while in-memory. */
-	final DfsPackKey key;
-
-	/**
-	 * Total number of bytes in this pack file.
-	 * <p>
-	 * This field initializes to -1 and gets populated when a block is loaded.
-	 */
-	volatile long length;
-
-	/**
-	 * Preferred alignment for loading blocks from the backing file.
-	 * <p>
-	 * It is initialized to 0 and filled in on the first read made from the
-	 * file. Block sizes may be odd, e.g. 4091, caused by the underling DFS
-	 * storing 4091 user bytes and 5 bytes block metadata into a lower level
-	 * 4096 byte block on disk.
-	 */
-	private volatile int blockSize;
-
-	/** True once corruption has been detected that cannot be worked around. */
-	private volatile boolean invalid;
-
-	/** Exception that caused the packfile to be flagged as invalid */
-	private volatile Exception invalidatingCause;
-
->>>>>>> fad5cf8b
 	/**
 	 * Lock for initialization of {@link #index} and {@link #corruptObjects}.
 	 * <p>
@@ -228,14 +175,9 @@
 				return idx;
 		}
 
-<<<<<<< HEAD
-		if (invalid)
-			throw new PackInvalidException(getFileName());
-=======
 		if (invalid) {
-			throw new PackInvalidException(getPackName(), invalidatingCause);
-		}
->>>>>>> fad5cf8b
+			throw new PackInvalidException(getFileName(), invalidatingCause);
+		}
 
 		Repository.getGlobalListenerList()
 				.dispatch(new BeforeDfsPackIndexLoadedEvent(this));
@@ -279,22 +221,14 @@
 				}
 			} catch (EOFException e) {
 				invalid = true;
-<<<<<<< HEAD
+				invalidatingCause = e;
 				throw new IOException(MessageFormat.format(
-=======
-				invalidatingCause = e;
-				IOException e2 = new IOException(MessageFormat.format(
->>>>>>> fad5cf8b
 						DfsText.get().shortReadOfIndex,
 						desc.getFileName(INDEX)), e);
 			} catch (IOException e) {
 				invalid = true;
-<<<<<<< HEAD
+				invalidatingCause = e;
 				throw new IOException(MessageFormat.format(
-=======
-				invalidatingCause = e;
-				IOException e2 = new IOException(MessageFormat.format(
->>>>>>> fad5cf8b
 						DfsText.get().cannotReadIndex,
 						desc.getFileName(INDEX)), e);
 			}
@@ -792,15 +726,10 @@
 
 	private IOException packfileIsTruncated() {
 		invalid = true;
-<<<<<<< HEAD
-		return new IOException(MessageFormat.format(
+		IOException exc = new IOException(MessageFormat.format(
 				JGitText.get().packfileIsTruncated, getFileName()));
-=======
-		IOException exc = new IOException(MessageFormat.format(
-				JGitText.get().packfileIsTruncated, getPackName()));
 		invalidatingCause = exc;
 		return exc;
->>>>>>> fad5cf8b
 	}
 
 	private void readFully(long position, byte[] dstbuf, int dstoff, int cnt,
@@ -809,107 +738,6 @@
 			throw new EOFException();
 	}
 
-<<<<<<< HEAD
-=======
-	long alignToBlock(long pos) {
-		int size = blockSize;
-		if (size == 0)
-			size = cache.getBlockSize();
-		return (pos / size) * size;
-	}
-
-	DfsBlock getOrLoadBlock(long pos, DfsReader ctx) throws IOException {
-		return cache.getOrLoad(this, pos, ctx);
-	}
-
-	DfsBlock readOneBlock(long pos, DfsReader ctx)
-			throws IOException {
-		if (invalid) {
-			throw new PackInvalidException(getPackName(), invalidatingCause);
-		}
-
-		ctx.stats.readBlock++;
-		long start = System.nanoTime();
-		ReadableChannel rc = ctx.db.openFile(packDesc, PACK);
-		try {
-			int size = blockSize(rc);
-			pos = (pos / size) * size;
-
-			// If the size of the file is not yet known, try to discover it.
-			// Channels may choose to return -1 to indicate they don't
-			// know the length yet, in this case read up to the size unit
-			// given by the caller, then recheck the length.
-			long len = length;
-			if (len < 0) {
-				len = rc.size();
-				if (0 <= len)
-					length = len;
-			}
-
-			if (0 <= len && len < pos + size)
-				size = (int) (len - pos);
-			if (size <= 0)
-				throw new EOFException(MessageFormat.format(
-						DfsText.get().shortReadOfBlock, Long.valueOf(pos),
-						getPackName(), Long.valueOf(0), Long.valueOf(0)));
-
-			byte[] buf = new byte[size];
-			rc.position(pos);
-			int cnt = read(rc, ByteBuffer.wrap(buf, 0, size));
-			ctx.stats.readBlockBytes += cnt;
-			if (cnt != size) {
-				if (0 <= len) {
-					throw new EOFException(MessageFormat.format(
-						    DfsText.get().shortReadOfBlock,
-						    Long.valueOf(pos),
-						    getPackName(),
-						    Integer.valueOf(size),
-						    Integer.valueOf(cnt)));
-				}
-
-				// Assume the entire thing was read in a single shot, compact
-				// the buffer to only the space required.
-				byte[] n = new byte[cnt];
-				System.arraycopy(buf, 0, n, 0, n.length);
-				buf = n;
-			} else if (len < 0) {
-				// With no length at the start of the read, the channel should
-				// have the length available at the end.
-				length = len = rc.size();
-			}
-
-			return new DfsBlock(key, pos, buf);
-		} finally {
-			rc.close();
-			ctx.stats.readBlockMicros += elapsedMicros(start);
-		}
-	}
-
-	private int blockSize(ReadableChannel rc) {
-		// If the block alignment is not yet known, discover it. Prefer the
-		// larger size from either the cache or the file itself.
-		int size = blockSize;
-		if (size == 0) {
-			size = rc.blockSize();
-			if (size <= 0)
-				size = cache.getBlockSize();
-			else if (size < cache.getBlockSize())
-				size = (cache.getBlockSize() / size) * size;
-			blockSize = size;
-		}
-		return size;
-	}
-
-	private static int read(ReadableChannel rc, ByteBuffer buf)
-			throws IOException {
-		int n;
-		do {
-			n = rc.read(buf);
-		} while (0 < n && buf.hasRemaining());
-		return buf.position();
-	}
-
->>>>>>> fad5cf8b
 	ObjectLoader load(DfsReader ctx, long pos)
 			throws IOException {
 		try {
