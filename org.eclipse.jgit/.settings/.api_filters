--- conflicted
+++ resolved
@@ -3,7 +3,6 @@
     <resource path="src/org/eclipse/jgit/gitrepo/RepoCommand.java" type="org.eclipse.jgit.gitrepo.RepoCommand$DefaultRemoteReader">
         <filter id="338792546">
             <message_arguments>
-<<<<<<< HEAD
                 <message_argument value="org.eclipse.jgit.gitrepo.RepoCommand.DefaultRemoteReader"/>
                 <message_argument value="readFile(String, String, String)"/>
             </message_arguments>
@@ -20,10 +19,6 @@
             <message_arguments>
                 <message_argument value="org.eclipse.jgit.gitrepo.RepoCommand.RemoteReader"/>
                 <message_argument value="readFileWithMode(String, String, String)"/>
-=======
-                <message_argument value="5.1.5"/>
-                <message_argument value="5.1.0"/>
->>>>>>> 53ab1188
             </message_arguments>
         </filter>
     </resource>
@@ -43,7 +38,6 @@
             </message_arguments>
         </filter>
     </resource>
-<<<<<<< HEAD
     <resource path="src/org/eclipse/jgit/revwalk/DepthWalk.java" type="org.eclipse.jgit.revwalk.DepthWalk">
         <filter id="403804204">
             <message_arguments>
@@ -72,12 +66,6 @@
             </message_arguments>
         </filter>
     </resource>
-    <resource path="src/org/eclipse/jgit/transport/http/HttpConnection.java" type="org.eclipse.jgit.transport.http.HttpConnection">
-        <filter id="403804204">
-            <message_arguments>
-                <message_argument value="org.eclipse.jgit.transport.http.HttpConnection"/>
-                <message_argument value="getHeaderFields(String)"/>
-=======
     <resource path="src/org/eclipse/jgit/transport/TransferConfig.java" type="org.eclipse.jgit.transport.TransferConfig">
         <filter id="1159725059">
             <message_arguments>
@@ -89,7 +77,14 @@
             <message_arguments>
                 <message_argument value="5.1.4"/>
                 <message_argument value="TransferConfig(Repository)"/>
->>>>>>> 53ab1188
+            </message_arguments>
+        </filter>
+    </resource>
+    <resource path="src/org/eclipse/jgit/transport/http/HttpConnection.java" type="org.eclipse.jgit.transport.http.HttpConnection">
+        <filter id="403804204">
+            <message_arguments>
+                <message_argument value="org.eclipse.jgit.transport.http.HttpConnection"/>
+                <message_argument value="getHeaderFields(String)"/>
             </message_arguments>
         </filter>
     </resource>
