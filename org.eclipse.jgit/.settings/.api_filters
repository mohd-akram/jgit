<?xml version="1.0" encoding="UTF-8" standalone="no"?>
<component id="org.eclipse.jgit" version="2">
<<<<<<< HEAD
    <resource path="META-INF/MANIFEST.MF" type="org.eclipse.jgit.transport.BaseReceivePack">
        <filter id="305324134">
            <message_arguments>
                <message_argument value="org.eclipse.jgit.transport.BaseReceivePack"/>
                <message_argument value="org.eclipse.jgit_5.6.1"/>
=======
    <resource path="src/org/eclipse/jgit/dircache/DirCacheEntry.java" type="org.eclipse.jgit.dircache.DirCacheEntry">
        <filter id="1142947843">
            <message_arguments>
                <message_argument value="5.1.9"/>
                <message_argument value="getLastModifiedInstant()"/>
            </message_arguments>
        </filter>
        <filter id="1142947843">
            <message_arguments>
                <message_argument value="5.1.9"/>
                <message_argument value="mightBeRacilyClean(Instant)"/>
            </message_arguments>
        </filter>
        <filter id="1142947843">
            <message_arguments>
                <message_argument value="5.1.9"/>
                <message_argument value="setLastModified(Instant)"/>
            </message_arguments>
        </filter>
    </resource>
    <resource path="src/org/eclipse/jgit/lib/AnyObjectId.java" type="org.eclipse.jgit.lib.AnyObjectId">
        <filter id="1141899266">
            <message_arguments>
                <message_argument value="5.4"/>
                <message_argument value="5.5"/>
                <message_argument value="isEqual(AnyObjectId, AnyObjectId)"/>
>>>>>>> 68b0645a
            </message_arguments>
        </filter>
    </resource>
    <resource path="src/org/eclipse/jgit/lib/Config.java" type="org.eclipse.jgit.lib.Config">
        <filter id="1142947843">
            <message_arguments>
                <message_argument value="5.5.2"/>
                <message_argument value="getBaseConfig()"/>
            </message_arguments>
        </filter>
    </resource>
    <resource path="src/org/eclipse/jgit/lib/ConfigConstants.java" type="org.eclipse.jgit.lib.ConfigConstants">
        <filter id="1142947843">
            <message_arguments>
                <message_argument value="5.1.13"/>
                <message_argument value="CONFIG_JMX_SECTION"/>
            </message_arguments>
        </filter>
<<<<<<< HEAD
=======
        <filter id="1142947843">
            <message_arguments>
                <message_argument value="5.1.13"/>
                <message_argument value="CONFIG_KEY_PACKED_GIT_LIMIT"/>
            </message_arguments>
        </filter>
        <filter id="1142947843">
            <message_arguments>
                <message_argument value="5.1.13"/>
                <message_argument value="CONFIG_KEY_PACKED_GIT_MMAP"/>
            </message_arguments>
        </filter>
        <filter id="1142947843">
            <message_arguments>
                <message_argument value="5.1.13"/>
                <message_argument value="CONFIG_KEY_PACKED_GIT_OPENFILES"/>
            </message_arguments>
        </filter>
        <filter id="1142947843">
            <message_arguments>
                <message_argument value="5.1.13"/>
                <message_argument value="CONFIG_KEY_PACKED_GIT_USE_STRONGREFS"/>
            </message_arguments>
        </filter>
        <filter id="1142947843">
            <message_arguments>
                <message_argument value="5.1.13"/>
                <message_argument value="CONFIG_KEY_PACKED_GIT_WINDOWSIZE"/>
            </message_arguments>
        </filter>
        <filter id="1142947843">
            <message_arguments>
                <message_argument value="5.1.9"/>
                <message_argument value="CONFIG_FILESYSTEM_SECTION"/>
            </message_arguments>
        </filter>
        <filter id="1142947843">
            <message_arguments>
                <message_argument value="5.1.9"/>
                <message_argument value="CONFIG_KEY_MIN_RACY_THRESHOLD"/>
            </message_arguments>
        </filter>
        <filter id="1142947843">
            <message_arguments>
                <message_argument value="5.1.9"/>
                <message_argument value="CONFIG_KEY_TIMESTAMP_RESOLUTION"/>
            </message_arguments>
        </filter>
>>>>>>> 68b0645a
    </resource>
    <resource path="src/org/eclipse/jgit/lib/Constants.java" type="org.eclipse.jgit.lib.Constants">
        <filter id="1142947843">
            <message_arguments>
                <message_argument value="5.5.2"/>
                <message_argument value="XDG_CONFIG_HOME"/>
            </message_arguments>
        </filter>
    </resource>
<<<<<<< HEAD
    <resource path="src/org/eclipse/jgit/revwalk/ReachabilityChecker.java" type="org.eclipse.jgit.revwalk.ReachabilityChecker">
        <filter id="403804204">
            <message_arguments>
                <message_argument value="org.eclipse.jgit.revwalk.ReachabilityChecker"/>
                <message_argument value="areAllReachable(Collection&lt;RevCommit&gt;, Stream&lt;RevCommit&gt;)"/>
=======
    <resource path="src/org/eclipse/jgit/storage/file/WindowCacheConfig.java" type="org.eclipse.jgit.storage.file.WindowCacheConfig">
        <filter id="1142947843">
            <message_arguments>
                <message_argument value="5.1.13"/>
                <message_argument value="isPackedGitUseStrongRefs()"/>
            </message_arguments>
        </filter>
        <filter id="1142947843">
            <message_arguments>
                <message_argument value="5.1.13"/>
                <message_argument value="setPackedGitUseStrongRefs(boolean)"/>
>>>>>>> 68b0645a
            </message_arguments>
        </filter>
    </resource>
    <resource path="src/org/eclipse/jgit/storage/file/WindowCacheStats.java" type="org.eclipse.jgit.storage.file.WindowCacheStats">
        <filter id="337809484">
            <message_arguments>
                <message_argument value="org.eclipse.jgit.storage.file.WindowCacheStats"/>
                <message_argument value="4"/>
                <message_argument value="8"/>
            </message_arguments>
        </filter>
    </resource>
    <resource path="src/org/eclipse/jgit/storage/pack/PackStatistics.java" type="org.eclipse.jgit.storage.pack.PackStatistics$Accumulator">
        <filter id="336658481">
            <message_arguments>
                <message_argument value="org.eclipse.jgit.storage.pack.PackStatistics.Accumulator"/>
                <message_argument value="offloadedPackfileSize"/>
            </message_arguments>
        </filter>
        <filter id="336658481">
            <message_arguments>
                <message_argument value="org.eclipse.jgit.storage.pack.PackStatistics.Accumulator"/>
                <message_argument value="offloadedPackfiles"/>
            </message_arguments>
        </filter>
    </resource>
    <resource path="src/org/eclipse/jgit/transport/AbstractAdvertiseRefsHook.java" type="org.eclipse.jgit.transport.AbstractAdvertiseRefsHook">
        <filter comment="Merged BaseReceivePack into ReceivePack, replace BaseReceivePack with ReceivePack" id="338792546">
            <message_arguments>
                <message_argument value="org.eclipse.jgit.transport.AbstractAdvertiseRefsHook"/>
                <message_argument value="advertiseRefs(BaseReceivePack)"/>
            </message_arguments>
        </filter>
    </resource>
    <resource path="src/org/eclipse/jgit/transport/AdvertiseRefsHook.java" type="org.eclipse.jgit.transport.AdvertiseRefsHook">
        <filter comment="Merged BaseReceivePack into ReceivePack, replace BaseReceivePack with ReceivePack" id="403804204">
            <message_arguments>
                <message_argument value="org.eclipse.jgit.transport.AdvertiseRefsHook"/>
                <message_argument value="advertiseRefs(ReceivePack)"/>
            </message_arguments>
        </filter>
        <filter comment="Merged BaseReceivePack into ReceivePack, replace BaseReceivePack with ReceivePack" id="405901410">
            <message_arguments>
                <message_argument value="org.eclipse.jgit.transport.AdvertiseRefsHook"/>
                <message_argument value="advertiseRefs(BaseReceivePack)"/>
            </message_arguments>
        </filter>
    </resource>
    <resource path="src/org/eclipse/jgit/transport/AdvertiseRefsHookChain.java" type="org.eclipse.jgit.transport.AdvertiseRefsHookChain">
        <filter comment="Merged BaseReceivePack into ReceivePack, replace BaseReceivePack with ReceivePack" id="338792546">
            <message_arguments>
                <message_argument value="org.eclipse.jgit.transport.AdvertiseRefsHookChain"/>
                <message_argument value="advertiseRefs(BaseReceivePack)"/>
            </message_arguments>
        </filter>
    </resource>
    <resource path="src/org/eclipse/jgit/transport/ReceiveCommand.java" type="org.eclipse.jgit.transport.ReceiveCommand">
        <filter comment="Merged BaseReceivePack into ReceivePack, replace BaseReceivePack with ReceivePack" id="338792546">
            <message_arguments>
                <message_argument value="org.eclipse.jgit.transport.ReceiveCommand"/>
                <message_argument value="execute(BaseReceivePack)"/>
            </message_arguments>
        </filter>
    </resource>
    <resource path="src/org/eclipse/jgit/transport/ReceivePack.java" type="org.eclipse.jgit.transport.ReceivePack">
        <filter comment="Merged BaseReceivePack into ReceivePack, replace BaseReceivePack with ReceivePack" id="338792546">
            <message_arguments>
                <message_argument value="org.eclipse.jgit.transport.ReceivePack"/>
                <message_argument value="getLockMessageProcessName()"/>
            </message_arguments>
        </filter>
        <filter comment="Merged BaseReceivePack into ReceivePack, replace BaseReceivePack with ReceivePack" id="338849923">
            <message_arguments>
                <message_argument value="org.eclipse.jgit.transport.ReceivePack"/>
            </message_arguments>
        </filter>
        <filter id="421572723">
            <message_arguments>
                <message_argument value="org.eclipse.jgit.transport.ReceivePack"/>
                <message_argument value="enableCapabilities()"/>
            </message_arguments>
        </filter>
    </resource>
    <resource path="src/org/eclipse/jgit/util/Monitoring.java" type="org.eclipse.jgit.util.Monitoring">
        <filter id="1109393411">
            <message_arguments>
                <message_argument value="5.1.13"/>
                <message_argument value="org.eclipse.jgit.util.Monitoring"/>
            </message_arguments>
        </filter>
    </resource>
    <resource path="src/org/eclipse/jgit/util/QuotedString.java" type="org.eclipse.jgit.util.QuotedString">
        <filter id="336658481">
            <message_arguments>
                <message_argument value="org.eclipse.jgit.util.QuotedString"/>
                <message_argument value="GIT_PATH_MINIMAL"/>
            </message_arguments>
        </filter>
    </resource>
    <resource path="src/org/eclipse/jgit/util/SystemReader.java" type="org.eclipse.jgit.util.SystemReader">
        <filter id="336695337">
            <message_arguments>
                <message_argument value="org.eclipse.jgit.util.SystemReader"/>
                <message_argument value="openJGitConfig(Config, FS)"/>
            </message_arguments>
        </filter>
        <filter id="1142947843">
            <message_arguments>
                <message_argument value="5.5.2"/>
                <message_argument value="getJGitConfig()"/>
            </message_arguments>
        </filter>
        <filter id="1142947843">
            <message_arguments>
                <message_argument value="5.5.2"/>
                <message_argument value="openJGitConfig(Config, FS)"/>
            </message_arguments>
        </filter>
    </resource>
</component><|MERGE_RESOLUTION|>--- conflicted
+++ resolved
@@ -1,39 +1,10 @@
 <?xml version="1.0" encoding="UTF-8" standalone="no"?>
 <component id="org.eclipse.jgit" version="2">
-<<<<<<< HEAD
     <resource path="META-INF/MANIFEST.MF" type="org.eclipse.jgit.transport.BaseReceivePack">
         <filter id="305324134">
             <message_arguments>
                 <message_argument value="org.eclipse.jgit.transport.BaseReceivePack"/>
                 <message_argument value="org.eclipse.jgit_5.6.1"/>
-=======
-    <resource path="src/org/eclipse/jgit/dircache/DirCacheEntry.java" type="org.eclipse.jgit.dircache.DirCacheEntry">
-        <filter id="1142947843">
-            <message_arguments>
-                <message_argument value="5.1.9"/>
-                <message_argument value="getLastModifiedInstant()"/>
-            </message_arguments>
-        </filter>
-        <filter id="1142947843">
-            <message_arguments>
-                <message_argument value="5.1.9"/>
-                <message_argument value="mightBeRacilyClean(Instant)"/>
-            </message_arguments>
-        </filter>
-        <filter id="1142947843">
-            <message_arguments>
-                <message_argument value="5.1.9"/>
-                <message_argument value="setLastModified(Instant)"/>
-            </message_arguments>
-        </filter>
-    </resource>
-    <resource path="src/org/eclipse/jgit/lib/AnyObjectId.java" type="org.eclipse.jgit.lib.AnyObjectId">
-        <filter id="1141899266">
-            <message_arguments>
-                <message_argument value="5.4"/>
-                <message_argument value="5.5"/>
-                <message_argument value="isEqual(AnyObjectId, AnyObjectId)"/>
->>>>>>> 68b0645a
             </message_arguments>
         </filter>
     </resource>
@@ -52,8 +23,6 @@
                 <message_argument value="CONFIG_JMX_SECTION"/>
             </message_arguments>
         </filter>
-<<<<<<< HEAD
-=======
         <filter id="1142947843">
             <message_arguments>
                 <message_argument value="5.1.13"/>
@@ -84,25 +53,6 @@
                 <message_argument value="CONFIG_KEY_PACKED_GIT_WINDOWSIZE"/>
             </message_arguments>
         </filter>
-        <filter id="1142947843">
-            <message_arguments>
-                <message_argument value="5.1.9"/>
-                <message_argument value="CONFIG_FILESYSTEM_SECTION"/>
-            </message_arguments>
-        </filter>
-        <filter id="1142947843">
-            <message_arguments>
-                <message_argument value="5.1.9"/>
-                <message_argument value="CONFIG_KEY_MIN_RACY_THRESHOLD"/>
-            </message_arguments>
-        </filter>
-        <filter id="1142947843">
-            <message_arguments>
-                <message_argument value="5.1.9"/>
-                <message_argument value="CONFIG_KEY_TIMESTAMP_RESOLUTION"/>
-            </message_arguments>
-        </filter>
->>>>>>> 68b0645a
     </resource>
     <resource path="src/org/eclipse/jgit/lib/Constants.java" type="org.eclipse.jgit.lib.Constants">
         <filter id="1142947843">
@@ -112,13 +62,14 @@
             </message_arguments>
         </filter>
     </resource>
-<<<<<<< HEAD
     <resource path="src/org/eclipse/jgit/revwalk/ReachabilityChecker.java" type="org.eclipse.jgit.revwalk.ReachabilityChecker">
         <filter id="403804204">
             <message_arguments>
                 <message_argument value="org.eclipse.jgit.revwalk.ReachabilityChecker"/>
                 <message_argument value="areAllReachable(Collection&lt;RevCommit&gt;, Stream&lt;RevCommit&gt;)"/>
-=======
+            </message_arguments>
+        </filter>
+    </resource>
     <resource path="src/org/eclipse/jgit/storage/file/WindowCacheConfig.java" type="org.eclipse.jgit.storage.file.WindowCacheConfig">
         <filter id="1142947843">
             <message_arguments>
@@ -130,7 +81,6 @@
             <message_arguments>
                 <message_argument value="5.1.13"/>
                 <message_argument value="setPackedGitUseStrongRefs(boolean)"/>
->>>>>>> 68b0645a
             </message_arguments>
         </filter>
     </resource>
