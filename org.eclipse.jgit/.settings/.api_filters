--- conflicted
+++ resolved
@@ -1,10 +1,10 @@
 <?xml version="1.0" encoding="UTF-8" standalone="no"?>
 <component id="org.eclipse.jgit" version="2">
     <resource path="META-INF/MANIFEST.MF" type="org.eclipse.jgit.transport.BaseReceivePack">
-        <filter comment="Merged BaseReceivePack into ReceivePack, replace BaseReceivePack with ReceivePack" id="305324134">
+        <filter id="305324134">
             <message_arguments>
                 <message_argument value="org.eclipse.jgit.transport.BaseReceivePack"/>
-                <message_argument value="org.eclipse.jgit_5.6.0"/>
+                <message_argument value="org.eclipse.jgit_5.6.1"/>
             </message_arguments>
         </filter>
     </resource>
@@ -16,8 +16,6 @@
             </message_arguments>
         </filter>
     </resource>
-<<<<<<< HEAD
-=======
     <resource path="src/org/eclipse/jgit/lib/ConfigConstants.java" type="org.eclipse.jgit.lib.ConfigConstants">
         <filter id="1142947843">
             <message_arguments>
@@ -25,26 +23,7 @@
                 <message_argument value="CONFIG_JMX_SECTION"/>
             </message_arguments>
         </filter>
-        <filter id="1142947843">
-            <message_arguments>
-                <message_argument value="5.1.9"/>
-                <message_argument value="CONFIG_FILESYSTEM_SECTION"/>
-            </message_arguments>
-        </filter>
-        <filter id="1142947843">
-            <message_arguments>
-                <message_argument value="5.1.9"/>
-                <message_argument value="CONFIG_KEY_MIN_RACY_THRESHOLD"/>
-            </message_arguments>
-        </filter>
-        <filter id="1142947843">
-            <message_arguments>
-                <message_argument value="5.1.9"/>
-                <message_argument value="CONFIG_KEY_TIMESTAMP_RESOLUTION"/>
-            </message_arguments>
-        </filter>
     </resource>
->>>>>>> 5cfa74c7
     <resource path="src/org/eclipse/jgit/lib/Constants.java" type="org.eclipse.jgit.lib.Constants">
         <filter id="1142947843">
             <message_arguments>
@@ -53,25 +32,20 @@
             </message_arguments>
         </filter>
     </resource>
-<<<<<<< HEAD
     <resource path="src/org/eclipse/jgit/revwalk/ReachabilityChecker.java" type="org.eclipse.jgit.revwalk.ReachabilityChecker">
         <filter id="403804204">
-=======
+            <message_arguments>
+                <message_argument value="org.eclipse.jgit.revwalk.ReachabilityChecker"/>
+                <message_argument value="areAllReachable(Collection&lt;RevCommit&gt;, Stream&lt;RevCommit&gt;)"/>
+            </message_arguments>
+        </filter>
+    </resource>
     <resource path="src/org/eclipse/jgit/storage/file/WindowCacheStats.java" type="org.eclipse.jgit.storage.file.WindowCacheStats">
         <filter id="337809484">
             <message_arguments>
                 <message_argument value="org.eclipse.jgit.storage.file.WindowCacheStats"/>
                 <message_argument value="4"/>
                 <message_argument value="8"/>
-            </message_arguments>
-        </filter>
-    </resource>
-    <resource path="src/org/eclipse/jgit/treewalk/WorkingTreeIterator.java" type="org.eclipse.jgit.treewalk.WorkingTreeIterator">
-        <filter id="1142947843">
->>>>>>> 5cfa74c7
-            <message_arguments>
-                <message_argument value="org.eclipse.jgit.revwalk.ReachabilityChecker"/>
-                <message_argument value="areAllReachable(Collection&lt;RevCommit&gt;, Stream&lt;RevCommit&gt;)"/>
             </message_arguments>
         </filter>
     </resource>
@@ -134,21 +108,7 @@
                 <message_argument value="getLockMessageProcessName()"/>
             </message_arguments>
         </filter>
-<<<<<<< HEAD
         <filter comment="Merged BaseReceivePack into ReceivePack, replace BaseReceivePack with ReceivePack" id="338849923">
-=======
-    </resource>
-    <resource path="src/org/eclipse/jgit/util/Monitoring.java" type="org.eclipse.jgit.util.Monitoring">
-        <filter id="1109393411">
-            <message_arguments>
-                <message_argument value="5.1.13"/>
-                <message_argument value="org.eclipse.jgit.util.Monitoring"/>
-            </message_arguments>
-        </filter>
-    </resource>
-    <resource path="src/org/eclipse/jgit/util/References.java" type="org.eclipse.jgit.util.References">
-        <filter id="1108344834">
->>>>>>> 5cfa74c7
             <message_arguments>
                 <message_argument value="org.eclipse.jgit.transport.ReceivePack"/>
             </message_arguments>
@@ -157,6 +117,14 @@
             <message_arguments>
                 <message_argument value="org.eclipse.jgit.transport.ReceivePack"/>
                 <message_argument value="enableCapabilities()"/>
+            </message_arguments>
+        </filter>
+    </resource>
+    <resource path="src/org/eclipse/jgit/util/Monitoring.java" type="org.eclipse.jgit.util.Monitoring">
+        <filter id="1109393411">
+            <message_arguments>
+                <message_argument value="5.1.13"/>
+                <message_argument value="org.eclipse.jgit.util.Monitoring"/>
             </message_arguments>
         </filter>
     </resource>
