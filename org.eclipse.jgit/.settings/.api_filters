--- conflicted
+++ resolved
@@ -3,12 +3,8 @@
     <resource path="META-INF/MANIFEST.MF">
         <filter id="924844039">
             <message_arguments>
-<<<<<<< HEAD
                 <message_argument value="4.10.1"/>
                 <message_argument value="4.10.0"/>
-=======
-                <message_argument value="4.9.10"/>
-                <message_argument value="4.9.0"/>
             </message_arguments>
         </filter>
     </resource>
@@ -23,22 +19,6 @@
             <message_arguments>
                 <message_argument value="4.5.7"/>
                 <message_argument value="PackInvalidException(String, Throwable)"/>
-            </message_arguments>
-        </filter>
-    </resource>
-    <resource path="src/org/eclipse/jgit/lib/ConfigConstants.java" type="org.eclipse.jgit.lib.ConfigConstants">
-        <filter id="336658481">
-            <message_arguments>
-                <message_argument value="org.eclipse.jgit.lib.ConfigConstants"/>
-                <message_argument value="CONFIG_KEY_SUPPORTSATOMICFILECREATION"/>
-            </message_arguments>
-        </filter>
-        <filter id="1141899266">
-            <message_arguments>
-                <message_argument value="4.5"/>
-                <message_argument value="4.9"/>
-                <message_argument value="CONFIG_KEY_SUPPORTSATOMICFILECREATION"/>
->>>>>>> 551110b0
             </message_arguments>
         </filter>
     </resource>
