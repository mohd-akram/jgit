/*
 * Copyright (C) 2010, Google Inc.
 * and other copyright owners as documented in the project's IP log.
 *
 * This program and the accompanying materials are made available
 * under the terms of the Eclipse Distribution License v1.0 which
 * accompanies this distribution, is reproduced below, and is
 * available at http://www.eclipse.org/org/documents/edl-v10.php
 *
 * All rights reserved.
 *
 * Redistribution and use in source and binary forms, with or
 * without modification, are permitted provided that the following
 * conditions are met:
 *
 * - Redistributions of source code must retain the above copyright
 *   notice, this list of conditions and the following disclaimer.
 *
 * - Redistributions in binary form must reproduce the above
 *   copyright notice, this list of conditions and the following
 *   disclaimer in the documentation and/or other materials provided
 *   with the distribution.
 *
 * - Neither the name of the Eclipse Foundation, Inc. nor the
 *   names of its contributors may be used to endorse or promote
 *   products derived from this software without specific prior
 *   written permission.
 *
 * THIS SOFTWARE IS PROVIDED BY THE COPYRIGHT HOLDERS AND
 * CONTRIBUTORS "AS IS" AND ANY EXPRESS OR IMPLIED WARRANTIES,
 * INCLUDING, BUT NOT LIMITED TO, THE IMPLIED WARRANTIES
 * OF MERCHANTABILITY AND FITNESS FOR A PARTICULAR PURPOSE
 * ARE DISCLAIMED. IN NO EVENT SHALL THE COPYRIGHT OWNER OR
 * CONTRIBUTORS BE LIABLE FOR ANY DIRECT, INDIRECT, INCIDENTAL,
 * SPECIAL, EXEMPLARY, OR CONSEQUENTIAL DAMAGES (INCLUDING, BUT
 * NOT LIMITED TO, PROCUREMENT OF SUBSTITUTE GOODS OR SERVICES;
 * LOSS OF USE, DATA, OR PROFITS; OR BUSINESS INTERRUPTION) HOWEVER
 * CAUSED AND ON ANY THEORY OF LIABILITY, WHETHER IN CONTRACT,
 * STRICT LIABILITY, OR TORT (INCLUDING NEGLIGENCE OR OTHERWISE)
 * ARISING IN ANY WAY OUT OF THE USE OF THIS SOFTWARE, EVEN IF
 * ADVISED OF THE POSSIBILITY OF SUCH DAMAGE.
 */

package org.eclipse.jgit.http.server;

import static org.eclipse.jgit.http.server.ServletUtils.acceptsGzipEncoding;
import static org.eclipse.jgit.util.HttpSupport.ENCODING_GZIP;
import static org.eclipse.jgit.util.HttpSupport.HDR_CONTENT_ENCODING;

import java.io.IOException;
import java.io.OutputStream;
import java.util.zip.GZIPOutputStream;

import javax.servlet.http.HttpServletRequest;
import javax.servlet.http.HttpServletResponse;

import org.eclipse.jgit.util.TemporaryBuffer;

/**
 * Buffers a response, trying to gzip it if the user agent supports that.
 * <p>
 * If the response overflows the buffer, gzip is skipped and the response is
 * streamed to the client as its produced, most likely using HTTP/1.1 chunked
 * encoding. This is useful for servlets that produce mixed-mode content, where
 * smaller payloads are primarily pure text that compresses well, while much
 * larger payloads are heavily compressed binary data. {@link UploadPackServlet}
 * is one such servlet.
 */
class SmartOutputStream extends TemporaryBuffer {
	private static final int LIMIT = 32 * 1024;

	private final HttpServletRequest req;
	private final HttpServletResponse rsp;
	private boolean compressStream;
	private boolean startedOutput;

	SmartOutputStream(final HttpServletRequest req,
			final HttpServletResponse rsp,
			boolean compressStream) {
		super(LIMIT);
		this.req = req;
		this.rsp = rsp;
		this.compressStream = compressStream;
	}

	/** {@inheritDoc} */
	@Override
	protected OutputStream overflow() throws IOException {
		startedOutput = true;

		OutputStream out = rsp.getOutputStream();
		if (compressStream && acceptsGzipEncoding(req)) {
			rsp.setHeader(HDR_CONTENT_ENCODING, ENCODING_GZIP);
			out = new GZIPOutputStream(out);
		}
		return out;
	}

	/** {@inheritDoc} */
	@Override
	public void close() throws IOException {
		super.close();

		if (!startedOutput) {
			// If output hasn't started yet, the entire thing fit into our
			// buffer. Try to use a proper Content-Length header, and also
			// deflate the response with gzip if it will be smaller.
<<<<<<< HEAD
			@SuppressWarnings("resource")
			TemporaryBuffer out = this;

			if (256 < out.length() && acceptsGzipEncoding(req)) {
=======
			if (256 < this.length() && acceptsGzipEncoding(req)) {
>>>>>>> 4209a0f8
				TemporaryBuffer gzbuf = new TemporaryBuffer.Heap(LIMIT);
				try {
					try (GZIPOutputStream gzip = new GZIPOutputStream(gzbuf)) {
						this.writeTo(gzip, null);
					}
					if (gzbuf.length() < this.length()) {
						rsp.setHeader(HDR_CONTENT_ENCODING, ENCODING_GZIP);
						writeResponse(gzbuf);
						return;
					}
				} catch (IOException err) {
					// Most likely caused by overflowing the buffer, meaning
					// its larger if it were compressed. Discard compressed
					// copy and use the original.
				}
			}
			writeResponse(this);
		}
	}

	private void writeResponse(TemporaryBuffer out) throws IOException {
		// The Content-Length cannot overflow when cast to an int, our
		// hardcoded LIMIT constant above assures us we wouldn't store
		// more than 2 GiB of content in memory.
		rsp.setContentLength((int) out.length());
		try (OutputStream os = rsp.getOutputStream()) {
			out.writeTo(os, null);
			os.flush();
		}
	}
}<|MERGE_RESOLUTION|>--- conflicted
+++ resolved
@@ -105,14 +105,7 @@
 			// If output hasn't started yet, the entire thing fit into our
 			// buffer. Try to use a proper Content-Length header, and also
 			// deflate the response with gzip if it will be smaller.
-<<<<<<< HEAD
-			@SuppressWarnings("resource")
-			TemporaryBuffer out = this;
-
-			if (256 < out.length() && acceptsGzipEncoding(req)) {
-=======
 			if (256 < this.length() && acceptsGzipEncoding(req)) {
->>>>>>> 4209a0f8
 				TemporaryBuffer gzbuf = new TemporaryBuffer.Heap(LIMIT);
 				try {
 					try (GZIPOutputStream gzip = new GZIPOutputStream(gzbuf)) {
